// Copyright 2021 github.com/gagliardetto
//
// Licensed under the Apache License, Version 2.0 (the "License");
// you may not use this file except in compliance with the License.
// You may obtain a copy of the License at
//
//      http://www.apache.org/licenses/LICENSE-2.0
//
// Unless required by applicable law or agreed to in writing, software
// distributed under the License is distributed on an "AS IS" BASIS,
// WITHOUT WARRANTIES OR CONDITIONS OF ANY KIND, either express or implied.
// See the License for the specific language governing permissions and
// limitations under the License.

package ws

import (
	"context"

	"github.com/gagliardetto/solana-go"
	"github.com/gagliardetto/solana-go/rpc"
)

type ProgramResult struct {
	Context struct {
		Slot uint64
	} `json:"context"`
	Value rpc.KeyedAccount `json:"value"`
}

// ProgramSubscribe subscribes to a program to receive notifications
// when the lamports or data for a given account owned by the program changes.
func (cl *Client) ProgramSubscribe(
	programID solana.PublicKey,
	commitment rpc.CommitmentType,
) (*ProgramSubscription, error) {
	return cl.ProgramSubscribeWithOpts(
		programID,
		commitment,
		"",
		nil,
	)
}

// ProgramSubscribe subscribes to a program to receive notifications
// when the lamports or data for a given account owned by the program changes.
func (cl *Client) ProgramSubscribeWithOpts(
	programID solana.PublicKey,
	commitment rpc.CommitmentType,
	encoding solana.EncodingType,
	filters []rpc.RPCFilter,
) (*ProgramSubscription, error) {

	params := []interface{}{programID.String()}
	conf := map[string]interface{}{
		"encoding": "base64",
	}
	if commitment != "" {
		conf["commitment"] = commitment
	}
	if encoding != "" {
		conf["encoding"] = encoding
	}
	if filters != nil && len(filters) > 0 {
		conf["filters"] = filters
	}

	genSub, err := cl.subscribe(
		params,
		conf,
		"programSubscribe",
		"programUnsubscribe",
		func(msg []byte) (interface{}, error) {
			var res ProgramResult
			err := decodeResponseFromMessage(msg, &res)
			return &res, err
		},
	)
	if err != nil {
		return nil, err
	}
	return &ProgramSubscription{
		sub: genSub,
	}, nil
}

type ProgramSubscription struct {
	sub *Subscription
}

func (sw *ProgramSubscription) Recv(ctx context.Context) (*ProgramResult, error) {
	select {
<<<<<<< HEAD
=======
	case <-ctx.Done():
		return nil, ctx.Err()
>>>>>>> da219307
	case d, ok := <-sw.sub.stream:
		if !ok {
			return nil, ErrSubscriptionClosed
		}
		return d.(*ProgramResult), nil
	case err := <-sw.sub.err:
		return nil, err
	}
}

func (sw *ProgramSubscription) Err() <-chan error {
	return sw.sub.err
}

func (sw *ProgramSubscription) Response() <-chan *ProgramResult {
	typedChan := make(chan *ProgramResult, 1)
	go func(ch chan *ProgramResult) {
		// TODO: will this subscription yield more than one result?
		d, ok := <-sw.sub.stream
		if !ok {
			return
		}
		ch <- d.(*ProgramResult)
	}(typedChan)
	return typedChan
}

func (sw *ProgramSubscription) Unsubscribe() {
	sw.sub.Unsubscribe()
}<|MERGE_RESOLUTION|>--- conflicted
+++ resolved
@@ -90,11 +90,8 @@
 
 func (sw *ProgramSubscription) Recv(ctx context.Context) (*ProgramResult, error) {
 	select {
-<<<<<<< HEAD
-=======
 	case <-ctx.Done():
 		return nil, ctx.Err()
->>>>>>> da219307
 	case d, ok := <-sw.sub.stream:
 		if !ok {
 			return nil, ErrSubscriptionClosed

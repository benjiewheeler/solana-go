--- conflicted
+++ resolved
@@ -151,11 +151,8 @@
 
 func (sw *BlockSubscription) Recv(ctx context.Context) (*BlockResult, error) {
 	select {
-<<<<<<< HEAD
-=======
 	case <-ctx.Done():
 		return nil, ctx.Err()
->>>>>>> da219307
 	case d, ok := <-sw.sub.stream:
 		if !ok {
 			return nil, ErrSubscriptionClosed

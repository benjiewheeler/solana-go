--- conflicted
+++ resolved
@@ -111,11 +111,8 @@
 
 func (sw *LogSubscription) Recv(ctx context.Context) (*LogResult, error) {
 	select {
-<<<<<<< HEAD
-=======
 	case <-ctx.Done():
 		return nil, ctx.Err()
->>>>>>> da219307
 	case d, ok := <-sw.sub.stream:
 		if !ok {
 			return nil, ErrSubscriptionClosed

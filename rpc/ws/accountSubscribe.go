--- conflicted
+++ resolved
@@ -87,11 +87,8 @@
 
 func (sw *AccountSubscription) Recv(ctx context.Context) (*AccountResult, error) {
 	select {
-<<<<<<< HEAD
-=======
 	case <-ctx.Done():
 		return nil, ctx.Err()
->>>>>>> da219307
 	case d, ok := <-sw.sub.stream:
 		if !ok {
 			return nil, ErrSubscriptionClosed

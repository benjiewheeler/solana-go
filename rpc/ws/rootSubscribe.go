--- conflicted
+++ resolved
@@ -46,11 +46,8 @@
 
 func (sw *RootSubscription) Recv(ctx context.Context) (*RootResult, error) {
 	select {
-<<<<<<< HEAD
-=======
 	case <-ctx.Done():
 		return nil, ctx.Err()
->>>>>>> da219307
 	case d, ok := <-sw.sub.stream:
 		if !ok {
 			return nil, ErrSubscriptionClosed

package token

import (
	ag_binary "github.com/gagliardetto/binary"
	ag_solanago "github.com/gagliardetto/solana-go"
)

type AuthorityType ag_binary.BorshEnum

const (
	// Authority to mint new tokens
	AuthorityMintTokens AuthorityType = iota

	// Authority to freeze any account associated with the Mint
	AuthorityFreezeAccount

	// Owner of a given token account
	AuthorityAccountOwner

<<<<<<< HEAD
	bin "github.com/gagliardetto/binary"
	"github.com/gagliardetto/solana-go"
=======
	// Authority to close a token account
	AuthorityCloseAccount
>>>>>>> 6f8c2e3c
)

type AccountState ag_binary.BorshEnum

const (
	// Account is not yet initialized
	Uninitialized AccountState = iota

	// Account is initialized; the account owner and/or delegate may perform permitted operations
	// on this account
	Initialized

	// Account has been frozen by the mint freeze authority. Neither the account owner nor
	// the delegate are able to perform operations on this account.
	Frozen
)

type Multisig struct {
	// Number of signers required
	M uint8

	// Number of valid signers
	N uint8

	// Is `true` if this structure has been initialized
	IsInitialized bool

	// Signer public keys
	Signers [11]ag_solanago.PublicKey
}<|MERGE_RESOLUTION|>--- conflicted
+++ resolved
@@ -17,13 +17,8 @@
 	// Owner of a given token account
 	AuthorityAccountOwner
 
-<<<<<<< HEAD
-	bin "github.com/gagliardetto/binary"
-	"github.com/gagliardetto/solana-go"
-=======
 	// Authority to close a token account
 	AuthorityCloseAccount
->>>>>>> 6f8c2e3c
 )
 
 type AccountState ag_binary.BorshEnum
